--- conflicted
+++ resolved
@@ -255,65 +255,27 @@
 			return err
 		}
 
-<<<<<<< HEAD
-		result, err := tx.Exec(`
+		return s.addUserToOrganization(tx, id, o.ID)
+	})
+	if err != nil && err != ErrNotFound {
+		return nil, err
+	}
+	return s.FindUserByID(id)
+}
+
+func (s pgStorage) addUserToOrganization(db Execer, userID, organizationID string) error {
+	_, err := db.Exec(`
 			update users set
 				organization_id = $2,
 				approved_at = $3
 			where id = $1
 			and approved_at is null
 			and deleted_at is null`,
-			id,
-			o.ID,
-			s.Now(),
-		)
-		if err != nil {
-			return err
-		}
-		count, err := result.RowsAffected()
-		switch {
-		case err != nil:
-			return err
-		case count != 1:
-			return ErrNotFound
-		}
-		return nil
-=======
-		if err = s.addUserToOrganization(tx, id, o.ID); err != nil {
-			return err
-		}
-
-		user, err = s.findUserByID(tx, id)
-		return err
->>>>>>> cc9d221e
-	})
-	if err != nil && err != ErrNotFound {
-		return nil, err
-	}
-	return s.FindUserByID(id)
-}
-
-func (s pgStorage) addUserToOrganization(db Execer, userID, organizationID string) error {
-	result, err := db.Exec(`
-			update users set
-				organization_id = $2,
-				approved_at = $3
-			where id = $1 and deleted_at is null`,
 		userID,
 		organizationID,
 		s.Now(),
 	)
-	if err != nil {
-		return err
-	}
-	count, err := result.RowsAffected()
-	switch {
-	case err != nil:
-		return err
-	case count != 1:
-		return ErrNotFound
-	}
-	return nil
+	return err
 }
 
 func (s pgStorage) SetUserToken(id, token string) error {
