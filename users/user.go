--- conflicted
+++ resolved
@@ -45,10 +45,7 @@
 	if err := bcrypt.CompareHashAndPassword([]byte(u.Token), []byte(other)); err != nil {
 		return false
 	}
-<<<<<<< HEAD
 	return time.Now().UTC().Sub(u.TokenCreatedAt) <= 72*time.Hour
-=======
-	return time.Now().UTC().Sub(u.TokenCreatedAt) <= 6*time.Hour
 }
 
 type usersApprovedFilter bool
@@ -90,5 +87,4 @@
 			return false
 		},
 	}
->>>>>>> 8a051378
 }